#!/usr/bin/env python3

# Copyright (c) Facebook, Inc. and its affiliates.
# This source code is licensed under the MIT license found in the
# LICENSE file in the root directory of this source tree.

import contextlib
import os
import random
import time
from collections import defaultdict, deque
from typing import Any, Dict, List, Optional

import numpy as np
import torch
import tqdm
from gym import spaces
from torch import nn
from torch.optim.lr_scheduler import LambdaLR

from habitat import Config, VectorEnv, logger
from habitat.utils import profiling_wrapper
from habitat.utils.render_wrapper import overlay_frame
from habitat.utils.visualizations.utils import observations_to_image
from habitat_baselines.common.base_trainer import BaseRLTrainer
from habitat_baselines.common.baseline_registry import baseline_registry
from habitat_baselines.common.construct_vector_env import construct_envs
from habitat_baselines.common.obs_transformers import (
    apply_obs_transforms_batch,
    apply_obs_transforms_obs_space,
    get_active_obs_transforms,
)
from habitat_baselines.common.rollout_storage import RolloutStorage
from habitat_baselines.common.tensorboard_utils import (
    TensorboardWriter,
    get_writer,
)
from habitat_baselines.rl.ddppo.algo import DDPPO
from habitat_baselines.rl.ddppo.ddp_utils import (
    EXIT,
    get_distrib_size,
    init_distrib_slurm,
    is_slurm_batch_job,
    load_resume_state,
    rank0_only,
    requeue_job,
    save_resume_state,
)
from habitat_baselines.rl.ddppo.policy import (  # noqa: F401.
    PointNavResNetPolicy,
)
from habitat_baselines.rl.hrl.hierarchical_policy import (  # noqa: F401.
    HierarchicalPolicy,
)
from habitat_baselines.rl.ppo import PPO
from habitat_baselines.rl.ppo.policy import NetPolicy
from habitat_baselines.utils.common import (
    batch_obs,
    generate_video,
    get_num_actions,
    inference_mode,
    is_continuous_action_space,
)


@baseline_registry.register_trainer(name="ddppo")
@baseline_registry.register_trainer(name="ppo")
class PPOTrainer(BaseRLTrainer):
    r"""Trainer class for PPO algorithm
    Paper: https://arxiv.org/abs/1707.06347.
    """
    supported_tasks = ["Nav-v0"]

    SHORT_ROLLOUT_THRESHOLD: float = 0.25
    _is_distributed: bool
    envs: VectorEnv
    agent: PPO
    actor_critic: NetPolicy

    def __init__(self, config=None):
        super().__init__(config)
        self.actor_critic = None
        self.agent = None
        self.envs = None
        self.obs_transforms = []

        self._static_encoder = False
        self._encoder = None
        self._obs_space = None

        # Distributed if the world size would be
        # greater than 1
        self._is_distributed = get_distrib_size()[2] > 1

    @property
    def obs_space(self):
        if self._obs_space is None and self.envs is not None:
            self._obs_space = self.envs.observation_spaces[0]

        return self._obs_space

    @obs_space.setter
    def obs_space(self, new_obs_space):
        self._obs_space = new_obs_space

    def _all_reduce(self, t: torch.Tensor) -> torch.Tensor:
        r"""All reduce helper method that moves things to the correct
        device and only runs if distributed
        """
        if not self._is_distributed:
            return t

        orig_device = t.device
        t = t.to(device=self.device)
        torch.distributed.all_reduce(t)

        return t.to(device=orig_device)

    def _setup_actor_critic_agent(self, ppo_cfg: Config) -> None:
        r"""Sets up actor critic and agent for PPO.

        Args:
            ppo_cfg: config node with relevant params

        Returns:
            None
        """
        logger.add_filehandler(self.config.LOG_FILE)

        policy = baseline_registry.get_policy(self.config.RL.POLICY.name)
        observation_space = self.obs_space
        self.obs_transforms = get_active_obs_transforms(self.config)
        observation_space = apply_obs_transforms_obs_space(
            observation_space, self.obs_transforms
        )

        self.actor_critic = policy.from_config(
            self.config, observation_space, self.policy_action_space
        )
        self.obs_space = observation_space
        self.actor_critic.to(self.device)

        if (
            self.config.RL.DDPPO.pretrained_encoder
            or self.config.RL.DDPPO.pretrained
        ):
            pretrained_state = torch.load(
                self.config.RL.DDPPO.pretrained_weights, map_location="cpu"
            )

        if self.config.RL.DDPPO.pretrained:
            self.actor_critic.load_state_dict(
                {  # type: ignore
                    k[len("actor_critic.") :]: v
                    for k, v in pretrained_state["state_dict"].items()
                }
            )
        elif self.config.RL.DDPPO.pretrained_encoder:
            prefix = "actor_critic.net.visual_encoder."
            self.actor_critic.net.visual_encoder.load_state_dict(
                {
                    k[len(prefix) :]: v
                    for k, v in pretrained_state["state_dict"].items()
                    if k.startswith(prefix)
                }
            )

        if not self.config.RL.DDPPO.train_encoder:
            self._static_encoder = True
            for param in self.actor_critic.net.visual_encoder.parameters():
                param.requires_grad_(False)

        if self.config.RL.DDPPO.reset_critic:
            nn.init.orthogonal_(self.actor_critic.critic.fc.weight)
            nn.init.constant_(self.actor_critic.critic.fc.bias, 0)

        self.agent = (DDPPO if self._is_distributed else PPO).from_config(
            self.actor_critic, ppo_cfg
        )

    def _init_envs(self, config=None, is_eval: bool = False):
        if config is None:
            config = self.config

        self.envs = construct_envs(
            config,
            workers_ignore_signals=is_slurm_batch_job(),
            enforce_scenes_greater_eq_environments=is_eval,
        )

    def _init_train(self, resume_state=None):
        if resume_state is None:
            resume_state = load_resume_state(self.config)

        if resume_state is not None:
            self.config: Config = resume_state["config"]

        if self.config.RL.DDPPO.force_distributed:
            self._is_distributed = True

        self._add_preemption_signal_handlers()

        if self._is_distributed:
            local_rank, tcp_store = init_distrib_slurm(
                self.config.RL.DDPPO.distrib_backend
            )
            if rank0_only():
                logger.info(
                    "Initialized DD-PPO with {} workers".format(
                        torch.distributed.get_world_size()
                    )
                )

            self.config.defrost()
            self.config.TORCH_GPU_ID = local_rank
            self.config.SIMULATOR_GPU_ID = local_rank
            # Multiply by the number of simulators to make sure they also get unique seeds
            self.config.TASK_CONFIG.SEED += (
                torch.distributed.get_rank() * self.config.NUM_ENVIRONMENTS
            )
            self.config.freeze()

            random.seed(self.config.TASK_CONFIG.SEED)
            np.random.seed(self.config.TASK_CONFIG.SEED)
            torch.manual_seed(self.config.TASK_CONFIG.SEED)
            self.num_rollouts_done_store = torch.distributed.PrefixStore(
                "rollout_tracker", tcp_store
            )
            self.num_rollouts_done_store.set("num_done", "0")

        if rank0_only() and self.config.VERBOSE:
            logger.info(f"config: {self.config}")

        profiling_wrapper.configure(
            capture_start_step=self.config.PROFILING.CAPTURE_START_STEP,
            num_steps_to_capture=self.config.PROFILING.NUM_STEPS_TO_CAPTURE,
        )

        self._init_envs()

        action_space = self.envs.action_spaces[0]
        self.policy_action_space = action_space
        if is_continuous_action_space(action_space):
            # Assume ALL actions are NOT discrete
            action_shape = (get_num_actions(action_space),)
            discrete_actions = False
        else:
            # For discrete pointnav
            action_shape = (1,)
            discrete_actions = True

        ppo_cfg = self.config.RL.PPO
        if torch.cuda.is_available():
            self.device = torch.device("cuda", self.config.TORCH_GPU_ID)
            torch.cuda.set_device(self.device)
        else:
            self.device = torch.device("cpu")

        if rank0_only() and not os.path.isdir(self.config.CHECKPOINT_FOLDER):
            os.makedirs(self.config.CHECKPOINT_FOLDER)

        self._setup_actor_critic_agent(ppo_cfg)
        if resume_state is not None:
            self.agent.load_state_dict(resume_state["state_dict"])
            self.agent.optimizer.load_state_dict(resume_state["optim_state"])
        if self._is_distributed:
            self.agent.init_distributed(find_unused_params=False)  # type: ignore

        logger.info(
            "agent number of parameters: {}".format(
                sum(param.numel() for param in self.agent.parameters())
            )
        )

        obs_space = self.obs_space
        if self._static_encoder:
            self._encoder = self.actor_critic.net.visual_encoder
            obs_space = spaces.Dict(
                {
                    "visual_features": spaces.Box(
                        low=np.finfo(np.float32).min,
                        high=np.finfo(np.float32).max,
                        shape=self._encoder.output_shape,
                        dtype=np.float32,
                    ),
                    **obs_space.spaces,
                }
            )

        self._nbuffers = 2 if ppo_cfg.use_double_buffered_sampler else 1

        self.rollouts = RolloutStorage(
            ppo_cfg.num_steps,
            self.envs.num_envs,
            obs_space,
            self.policy_action_space,
            ppo_cfg.hidden_size,
            num_recurrent_layers=self.actor_critic.net.num_recurrent_layers,
            is_double_buffered=ppo_cfg.use_double_buffered_sampler,
            action_shape=action_shape,
            discrete_actions=discrete_actions,
        )
        self.rollouts.to(self.device)

        observations = self.envs.reset()
        batch = batch_obs(observations, device=self.device)
        batch = apply_obs_transforms_batch(batch, self.obs_transforms)  # type: ignore

        if self._static_encoder:
            with inference_mode():
                batch["visual_features"] = self._encoder(batch)

        self.rollouts.buffers["observations"][0] = batch  # type: ignore

        self.current_episode_reward = torch.zeros(self.envs.num_envs, 1)
        self.running_episode_stats = dict(
            count=torch.zeros(self.envs.num_envs, 1),
            reward=torch.zeros(self.envs.num_envs, 1),
        )
        self.window_episode_stats = defaultdict(
            lambda: deque(maxlen=ppo_cfg.reward_window_size)
        )

        self.env_time = 0.0
        self.pth_time = 0.0
        self.t_start = time.time()

    @rank0_only
    @profiling_wrapper.RangeContext("save_checkpoint")
    def save_checkpoint(
        self, file_name: str, extra_state: Optional[Dict] = None
    ) -> None:
        r"""Save checkpoint with specified name.

        Args:
            file_name: file name for checkpoint

        Returns:
            None
        """
        checkpoint = {
            "state_dict": self.agent.state_dict(),
            "config": self.config,
        }
        if extra_state is not None:
            checkpoint["extra_state"] = extra_state

        torch.save(
            checkpoint, os.path.join(self.config.CHECKPOINT_FOLDER, file_name)
        )
        torch.save(
            checkpoint,
            os.path.join(self.config.CHECKPOINT_FOLDER, "latest.pth"),
        )

    def load_checkpoint(self, checkpoint_path: str, *args, **kwargs) -> Dict:
        r"""Load checkpoint of specified path as a dict.

        Args:
            checkpoint_path: path of target checkpoint
            *args: additional positional args
            **kwargs: additional keyword args

        Returns:
            dict containing checkpoint info
        """
        return torch.load(checkpoint_path, *args, **kwargs)

    METRICS_BLACKLIST = {"top_down_map", "collisions.is_collision"}

    @classmethod
    def _extract_scalars_from_info(
        cls, info: Dict[str, Any]
    ) -> Dict[str, float]:
        result = {}
        for k, v in info.items():
            if not isinstance(k, str) or k in cls.METRICS_BLACKLIST:
                continue

            if isinstance(v, dict):
                result.update(
                    {
                        k + "." + subk: subv
                        for subk, subv in cls._extract_scalars_from_info(
                            v
                        ).items()
                        if isinstance(subk, str)
                        and k + "." + subk not in cls.METRICS_BLACKLIST
                    }
                )
            # Things that are scalar-like will have an np.size of 1.
            # Strings also have an np.size of 1, so explicitly ban those
            elif np.size(v) == 1 and not isinstance(v, str):
                result[k] = float(v)

        return result

    @classmethod
    def _extract_scalars_from_infos(
        cls, infos: List[Dict[str, Any]]
    ) -> Dict[str, List[float]]:

        results = defaultdict(list)
        for i in range(len(infos)):
            for k, v in cls._extract_scalars_from_info(infos[i]).items():
                results[k].append(v)

        return results

    def _compute_actions_and_step_envs(self, buffer_index: int = 0):
        num_envs = self.envs.num_envs
        env_slice = slice(
            int(buffer_index * num_envs / self._nbuffers),
            int((buffer_index + 1) * num_envs / self._nbuffers),
        )

        t_sample_action = time.time()

        # sample actions
        with inference_mode():
            step_batch = self.rollouts.buffers[
                self.rollouts.current_rollout_step_idxs[buffer_index],
                env_slice,
            ]

            profiling_wrapper.range_push("compute actions")
            (
                values,
                actions,
                actions_log_probs,
                recurrent_hidden_states,
            ) = self.actor_critic.act(
                step_batch["observations"],
                step_batch["recurrent_hidden_states"],
                step_batch["prev_actions"],
                step_batch["masks"],
            )

        self.pth_time += time.time() - t_sample_action

        profiling_wrapper.range_pop()  # compute actions

        t_step_env = time.time()

        for index_env, act in zip(
            range(env_slice.start, env_slice.stop), actions.cpu().unbind(0)
        ):
            if is_continuous_action_space(self.policy_action_space):
                # Clipping actions to the specified limits
                act = np.clip(
                    act.numpy(),
                    self.policy_action_space.low,
                    self.policy_action_space.high,
                )
            else:
                act = act.item()
            self.envs.async_step_at(index_env, act)

        self.env_time += time.time() - t_step_env

        self.rollouts.insert(
            next_recurrent_hidden_states=recurrent_hidden_states,
            actions=actions,
            action_log_probs=actions_log_probs,
            value_preds=values,
            buffer_index=buffer_index,
        )

    def _collect_environment_result(self, buffer_index: int = 0):
        num_envs = self.envs.num_envs
        env_slice = slice(
            int(buffer_index * num_envs / self._nbuffers),
            int((buffer_index + 1) * num_envs / self._nbuffers),
        )

        t_step_env = time.time()
        outputs = [
            self.envs.wait_step_at(index_env)
            for index_env in range(env_slice.start, env_slice.stop)
        ]

        observations, rewards_l, dones, infos = [
            list(x) for x in zip(*outputs)
        ]

        self.env_time += time.time() - t_step_env

        t_update_stats = time.time()
        batch = batch_obs(observations, device=self.device)
        batch = apply_obs_transforms_batch(batch, self.obs_transforms)  # type: ignore

        rewards = torch.tensor(
            rewards_l,
            dtype=torch.float,
            device=self.current_episode_reward.device,
        )
        rewards = rewards.unsqueeze(1)

        not_done_masks = torch.tensor(
            [[not done] for done in dones],
            dtype=torch.bool,
            device=self.current_episode_reward.device,
        )
        done_masks = torch.logical_not(not_done_masks)

        self.current_episode_reward[env_slice] += rewards
        current_ep_reward = self.current_episode_reward[env_slice]
        self.running_episode_stats["reward"][env_slice] += current_ep_reward.where(done_masks, current_ep_reward.new_zeros(()))  # type: ignore
        self.running_episode_stats["count"][env_slice] += done_masks.float()  # type: ignore
        for k, v_k in self._extract_scalars_from_infos(infos).items():
            v = torch.tensor(
                v_k,
                dtype=torch.float,
                device=self.current_episode_reward.device,
            ).unsqueeze(1)
            if k not in self.running_episode_stats:
                self.running_episode_stats[k] = torch.zeros_like(
                    self.running_episode_stats["count"]
                )
            self.running_episode_stats[k][env_slice] += v.where(done_masks, v.new_zeros(()))  # type: ignore

        self.current_episode_reward[env_slice].masked_fill_(done_masks, 0.0)

        if self._static_encoder:
            with inference_mode():
                batch["visual_features"] = self._encoder(batch)

        self.rollouts.insert(
            next_observations=batch,
            rewards=rewards,
            next_masks=not_done_masks,
            buffer_index=buffer_index,
        )

        self.rollouts.advance_rollout(buffer_index)

        self.pth_time += time.time() - t_update_stats

        return env_slice.stop - env_slice.start

    @profiling_wrapper.RangeContext("_collect_rollout_step")
    def _collect_rollout_step(self):
        self._compute_actions_and_step_envs()
        return self._collect_environment_result()

    @profiling_wrapper.RangeContext("_update_agent")
    def _update_agent(self):
        ppo_cfg = self.config.RL.PPO
        t_update_model = time.time()
        with inference_mode():
            step_batch = self.rollouts.buffers[
                self.rollouts.current_rollout_step_idx
            ]

            next_value = self.actor_critic.get_value(
                step_batch["observations"],
                step_batch["recurrent_hidden_states"],
                step_batch["prev_actions"],
                step_batch["masks"],
            )

        self.rollouts.compute_returns(
            next_value, ppo_cfg.use_gae, ppo_cfg.gamma, ppo_cfg.tau
        )

        self.agent.train()

        losses = self.agent.update(self.rollouts)

        self.rollouts.after_update()
        self.pth_time += time.time() - t_update_model
        return losses

    def _coalesce_post_step(
        self, losses: Dict[str, float], count_steps_delta: int
    ) -> Dict[str, float]:
        stats_ordering = sorted(self.running_episode_stats.keys())
        stats = torch.stack(
            [self.running_episode_stats[k] for k in stats_ordering], 0
        )

        stats = self._all_reduce(stats)

        for i, k in enumerate(stats_ordering):
            self.window_episode_stats[k].append(stats[i])

        if self._is_distributed:
            loss_name_ordering = sorted(losses.keys())
            stats = torch.tensor(
                [losses[k] for k in loss_name_ordering] + [count_steps_delta],
                device="cpu",
                dtype=torch.float32,
            )
            stats = self._all_reduce(stats)
            count_steps_delta = int(stats[-1].item())
            stats /= torch.distributed.get_world_size()

            losses = {
                k: stats[i].item() for i, k in enumerate(loss_name_ordering)
            }

        if self._is_distributed and rank0_only():
            self.num_rollouts_done_store.set("num_done", "0")

        self.num_steps_done += count_steps_delta

        return losses

    @rank0_only
    def _training_log(
        self, writer, losses: Dict[str, float], prev_time: int = 0
    ):
        deltas = {
            k: (
                (v[-1] - v[0]).sum().item()
                if len(v) > 1
                else v[0].sum().item()
            )
            for k, v in self.window_episode_stats.items()
        }
        deltas["count"] = max(deltas["count"], 1.0)

        writer.add_scalar(
            "reward",
            deltas["reward"] / deltas["count"],
            self.num_steps_done,
        )

        # Check to see if there are any metrics
        # that haven't been logged yet
        metrics = {
            k: v / deltas["count"]
            for k, v in deltas.items()
            if k not in {"reward", "count"}
        }

        for k, v in metrics.items():
            writer.add_scalar(f"metrics/{k}", v, self.num_steps_done)
        for k, v in losses.items():
            writer.add_scalar(f"learner/{k}", v, self.num_steps_done)

        fps = self.num_steps_done / ((time.time() - self.t_start) + prev_time)
        writer.add_scalar("perf/fps", fps, self.num_steps_done)

        # log stats
        if self.num_updates_done % self.config.LOG_INTERVAL == 0:
            logger.info(
                "update: {}\tfps: {:.3f}\t".format(
                    self.num_updates_done,
                    fps,
                )
            )

            logger.info(
                "update: {}\tenv-time: {:.3f}s\tpth-time: {:.3f}s\t"
                "frames: {}".format(
                    self.num_updates_done,
                    self.env_time,
                    self.pth_time,
                    self.num_steps_done,
                )
            )

            logger.info(
                "Average window size: {}  {}".format(
                    len(self.window_episode_stats["count"]),
                    "  ".join(
                        "{}: {:.3f}".format(k, v / deltas["count"])
                        for k, v in deltas.items()
                        if k != "count"
                    ),
                )
            )

    def should_end_early(self, rollout_step) -> bool:
        if not self._is_distributed:
            return False
        # This is where the preemption of workers happens.  If a
        # worker detects it will be a straggler, it preempts itself!
        return (
            rollout_step
            >= self.config.RL.PPO.num_steps * self.SHORT_ROLLOUT_THRESHOLD
        ) and int(self.num_rollouts_done_store.get("num_done")) >= (
            self.config.RL.DDPPO.sync_frac * torch.distributed.get_world_size()
        )

    @profiling_wrapper.RangeContext("train")
    def train(self) -> None:
        r"""Main method for training DD/PPO.

        Returns:
            None
        """

        resume_state = load_resume_state(self.config)
        self._init_train(resume_state)

        count_checkpoints = 0
        prev_time = 0

        lr_scheduler = LambdaLR(
            optimizer=self.agent.optimizer,
            lr_lambda=lambda x: 1 - self.percent_done(),
        )

        if self._is_distributed:
            torch.distributed.barrier()

        if resume_state is not None:
            self.agent.load_state_dict(resume_state["state_dict"])
            self.agent.optimizer.load_state_dict(resume_state["optim_state"])
            lr_scheduler.load_state_dict(resume_state["lr_sched_state"])

            requeue_stats = resume_state["requeue_stats"]
            self.env_time = requeue_stats["env_time"]
            self.pth_time = requeue_stats["pth_time"]
            self.num_steps_done = requeue_stats["num_steps_done"]
            self.num_updates_done = requeue_stats["num_updates_done"]
            self._last_checkpoint_percent = requeue_stats[
                "_last_checkpoint_percent"
            ]
            count_checkpoints = requeue_stats["count_checkpoints"]
            prev_time = requeue_stats["prev_time"]

            self.running_episode_stats = requeue_stats["running_episode_stats"]
            self.window_episode_stats.update(
                requeue_stats["window_episode_stats"]
            )

        ppo_cfg = self.config.RL.PPO

        with (
            get_writer(
                self.config,
                flush_secs=self.flush_secs,
                purge_step=int(self.num_steps_done),
            )
            if rank0_only()
            else contextlib.suppress()
        ) as writer:
            while not self.is_done():
                profiling_wrapper.on_start_step()
                profiling_wrapper.range_push("train update")

                if ppo_cfg.use_linear_clip_decay:
                    self.agent.clip_param = ppo_cfg.clip_param * (
                        1 - self.percent_done()
                    )

                if rank0_only() and self._should_save_resume_state():
                    requeue_stats = dict(
                        env_time=self.env_time,
                        pth_time=self.pth_time,
                        count_checkpoints=count_checkpoints,
                        num_steps_done=self.num_steps_done,
                        num_updates_done=self.num_updates_done,
                        _last_checkpoint_percent=self._last_checkpoint_percent,
                        prev_time=(time.time() - self.t_start) + prev_time,
                        running_episode_stats=self.running_episode_stats,
                        window_episode_stats=dict(self.window_episode_stats),
                    )

                    save_resume_state(
                        dict(
                            state_dict=self.agent.state_dict(),
                            optim_state=self.agent.optimizer.state_dict(),
                            lr_sched_state=lr_scheduler.state_dict(),
                            config=self.config,
                            requeue_stats=requeue_stats,
                        ),
                        self.config,
                    )

                if EXIT.is_set():
                    profiling_wrapper.range_pop()  # train update

                    self.envs.close()

                    requeue_job()

                    return

                self.agent.eval()
                count_steps_delta = 0
                profiling_wrapper.range_push("rollouts loop")

                profiling_wrapper.range_push("_collect_rollout_step")
                for buffer_index in range(self._nbuffers):
                    self._compute_actions_and_step_envs(buffer_index)

                for step in range(ppo_cfg.num_steps):
                    is_last_step = (
                        self.should_end_early(step + 1)
                        or (step + 1) == ppo_cfg.num_steps
                    )

                    for buffer_index in range(self._nbuffers):
                        count_steps_delta += self._collect_environment_result(
                            buffer_index
                        )

                        if (buffer_index + 1) == self._nbuffers:
                            profiling_wrapper.range_pop()  # _collect_rollout_step

                        if not is_last_step:
                            if (buffer_index + 1) == self._nbuffers:
                                profiling_wrapper.range_push(
                                    "_collect_rollout_step"
                                )

                            self._compute_actions_and_step_envs(buffer_index)

                    if is_last_step:
                        break

                profiling_wrapper.range_pop()  # rollouts loop

                if self._is_distributed:
                    self.num_rollouts_done_store.add("num_done", 1)

                losses = self._update_agent()

                if ppo_cfg.use_linear_lr_decay:
                    lr_scheduler.step()  # type: ignore

                self.num_updates_done += 1
                losses = self._coalesce_post_step(
                    losses,
                    count_steps_delta,
                )

                self._training_log(writer, losses, prev_time)

                # checkpoint model
                if rank0_only() and self.should_checkpoint():
                    self.save_checkpoint(
                        f"ckpt.{count_checkpoints}.pth",
                        dict(
                            step=self.num_steps_done,
                            wall_time=(time.time() - self.t_start) + prev_time,
                        ),
                    )
                    count_checkpoints += 1

                profiling_wrapper.range_pop()  # train update

            self.envs.close()

    def _eval_checkpoint(
        self,
        checkpoint_path: str,
        writer: TensorboardWriter,
        checkpoint_index: int = 0,
    ) -> None:
        r"""Evaluates a single checkpoint.

        Args:
            checkpoint_path: path of checkpoint
            writer: tensorboard writer object for logging to tensorboard
            checkpoint_index: index of cur checkpoint for logging

        Returns:
            None
        """
        if self._is_distributed:
            raise RuntimeError("Evaluation does not support distributed mode")

        # Map location CPU is almost always better than mapping to a CUDA device.
        if self.config.EVAL.SHOULD_LOAD_CKPT:
            ckpt_dict = self.load_checkpoint(
                checkpoint_path, map_location="cpu"
            )
            step_id = ckpt_dict["extra_state"]["step"]
            print(step_id)
        else:
            ckpt_dict = {}

        if self.config.EVAL.USE_CKPT_CONFIG:
            config = self._setup_eval_config(ckpt_dict["config"])
        else:
            config = self.config.clone()

        ppo_cfg = config.RL.PPO

        config.defrost()
        config.TASK_CONFIG.DATASET.SPLIT = config.EVAL.SPLIT
        config.freeze()

        if (
            len(self.config.VIDEO_OPTION) > 0
            and self.config.VIDEO_RENDER_TOP_DOWN
        ):
            config.defrost()
            config.TASK_CONFIG.TASK.MEASUREMENTS.append("TOP_DOWN_MAP")
            config.TASK_CONFIG.TASK.MEASUREMENTS.append("COLLISIONS")
            config.freeze()

        if config.VERBOSE:
            logger.info(f"env config: {config}")

        self._init_envs(config, is_eval=True)

        action_space = self.envs.action_spaces[0]
        self.policy_action_space = action_space
        if is_continuous_action_space(action_space):
            # Assume NONE of the actions are discrete
            action_shape = (get_num_actions(action_space),)
            discrete_actions = False
        else:
            # For discrete pointnav
            action_shape = (1,)
            discrete_actions = True

        self._setup_actor_critic_agent(ppo_cfg)

        if self.agent.actor_critic.should_load_agent_state:
            self.agent.load_state_dict(ckpt_dict["state_dict"])
        self.actor_critic = self.agent.actor_critic

        observations = self.envs.reset()
        batch = batch_obs(observations, device=self.device)
        batch = apply_obs_transforms_batch(batch, self.obs_transforms)  # type: ignore

        current_episode_reward = torch.zeros(
            self.envs.num_envs, 1, device="cpu"
        )

        test_recurrent_hidden_states = torch.zeros(
            self.config.NUM_ENVIRONMENTS,
            self.actor_critic.num_recurrent_layers,
            ppo_cfg.hidden_size,
            device=self.device,
        )
        prev_actions = torch.zeros(
            self.config.NUM_ENVIRONMENTS,
            *action_shape,
            device=self.device,
            dtype=torch.long if discrete_actions else torch.float,
        )
        not_done_masks = torch.zeros(
            self.config.NUM_ENVIRONMENTS,
            1,
            device=self.device,
            dtype=torch.bool,
        )
        stats_episodes: Dict[
            Any, Any
        ] = {}  # dict of dicts that stores stats per episode
        ep_eval_count: Dict[Any, int] = defaultdict(lambda: 0)

        rgb_frames = [
            [] for _ in range(self.config.NUM_ENVIRONMENTS)
        ]  # type: List[List[np.ndarray]]
        if len(self.config.VIDEO_OPTION) > 0:
            os.makedirs(self.config.VIDEO_DIR, exist_ok=True)

        number_of_eval_episodes = self.config.TEST_EPISODE_COUNT
        evals_per_ep = self.config.EVAL.EVALS_PER_EP
        if number_of_eval_episodes == -1:
            number_of_eval_episodes = sum(self.envs.number_of_episodes)
        else:
            total_num_eps = sum(self.envs.number_of_episodes)
            # if total_num_eps is negative, it means the number of evaluation episodes is unknown
            if total_num_eps < number_of_eval_episodes and total_num_eps > 1:
                logger.warn(
                    f"Config specified {number_of_eval_episodes} eval episodes"
                    ", dataset only has {total_num_eps}."
                )
                logger.warn(f"Evaluating with {total_num_eps} instead.")
                number_of_eval_episodes = total_num_eps
            else:
                assert evals_per_ep == 1

        pbar = tqdm.tqdm(total=number_of_eval_episodes * evals_per_ep)
        self.actor_critic.eval()
        while (
            len(stats_episodes) < (number_of_eval_episodes * evals_per_ep)
            and self.envs.num_envs > 0
        ):
            current_episodes_info = self.envs.current_episodes_info()

            with inference_mode():
                (
                    _,
                    actions,
                    _,
                    test_recurrent_hidden_states,
                ) = self.actor_critic.act(
                    batch,
                    test_recurrent_hidden_states,
                    prev_actions,
                    not_done_masks,
                    deterministic=False,
                )

                prev_actions.copy_(actions)  # type: ignore
            # NB: Move actions to CPU.  If CUDA tensors are
            # sent in to env.step(), that will create CUDA contexts
            # in the subprocesses.
            if is_continuous_action_space(self.policy_action_space):
                # Clipping actions to the specified limits
                step_data = [
                    np.clip(
                        a.numpy(),
                        self.policy_action_space.low,
                        self.policy_action_space.high,
                    )
                    for a in actions.cpu()
                ]
            else:
                step_data = [a.item() for a in actions.cpu()]

            outputs = self.envs.step(step_data)

            observations, rewards_l, dones, infos = [
                list(x) for x in zip(*outputs)
            ]
            batch = batch_obs(  # type: ignore
                observations,
                device=self.device,
            )
            batch = apply_obs_transforms_batch(batch, self.obs_transforms)  # type: ignore

            not_done_masks = torch.tensor(
                [[not done] for done in dones],
                dtype=torch.bool,
                device="cpu",
            )

            rewards = torch.tensor(
                rewards_l, dtype=torch.float, device="cpu"
            ).unsqueeze(1)
            current_episode_reward += rewards
            next_episodes_info = self.envs.current_episodes_info()
            envs_to_pause = []
            n_envs = self.envs.num_envs
            for i in range(n_envs):
                if (
<<<<<<< HEAD
                    next_episodes_info[i].scene_id,
                    next_episodes_info[i].episode_id,
                ) in stats_episodes:
=======
                    ep_eval_count[
                        (
                            next_episodes[i].scene_id,
                            next_episodes[i].episode_id,
                        )
                    ]
                    == evals_per_ep
                ):
>>>>>>> f9246fa1
                    envs_to_pause.append(i)

                if len(self.config.VIDEO_OPTION) > 0:
                    # TODO move normalization / channel changing out of the policy and undo it here
                    frame = observations_to_image(
                        {k: v[i] for k, v in batch.items()}, infos[i]
                    )
                    if self.config.VIDEO_RENDER_ALL_INFO:
                        frame = overlay_frame(frame, infos[i])
                    rgb_frames[i].append(frame)

                # episode ended
                if not not_done_masks[i].item():
                    pbar.update()
                    episode_stats = {
                        "reward": current_episode_reward[i].item()
                    }
                    episode_stats.update(
                        self._extract_scalars_from_info(infos[i])
                    )
                    current_episode_reward[i] = 0
                    k = (
                        current_episodes[i].scene_id,
                        current_episodes[i].episode_id,
                    )
                    ep_eval_count[k] += 1
                    # use scene_id + episode_id as unique id for storing stats
<<<<<<< HEAD
                    stats_episodes[
                        (
                            current_episodes_info[i].scene_id,
                            current_episodes_info[i].episode_id,
                        )
                    ] = episode_stats
=======
                    stats_episodes[(k, ep_eval_count[k])] = episode_stats
>>>>>>> f9246fa1

                    if len(self.config.VIDEO_OPTION) > 0:
                        generate_video(
                            video_option=self.config.VIDEO_OPTION,
                            video_dir=self.config.VIDEO_DIR,
                            images=rgb_frames[i],
                            episode_id=current_episodes_info[i].episode_id,
                            checkpoint_idx=checkpoint_index,
                            metrics=self._extract_scalars_from_info(infos[i]),
                            fps=self.config.VIDEO_FPS,
                            tb_writer=writer,
                            keys_to_include_in_name=self.config.EVAL_KEYS_TO_INCLUDE_IN_NAME,
                        )

                        rgb_frames[i] = []

            not_done_masks = not_done_masks.to(device=self.device)
            (
                self.envs,
                test_recurrent_hidden_states,
                not_done_masks,
                current_episode_reward,
                prev_actions,
                batch,
                rgb_frames,
            ) = self._pause_envs(
                envs_to_pause,
                self.envs,
                test_recurrent_hidden_states,
                not_done_masks,
                current_episode_reward,
                prev_actions,
                batch,
                rgb_frames,
            )

        pbar.close()
        assert (
            len(ep_eval_count) >= number_of_eval_episodes
        ), f"Expected {number_of_eval_episodes} episodes, got {len(ep_eval_count)}."

        aggregated_stats = {}
        for stat_key in next(iter(stats_episodes.values())).keys():
            aggregated_stats[stat_key] = np.mean(
                [v[stat_key] for v in stats_episodes.values()]
            )

        for k, v in aggregated_stats.items():
            logger.info(f"Average episode {k}: {v:.4f}")

        step_id = checkpoint_index
        if "extra_state" in ckpt_dict and "step" in ckpt_dict["extra_state"]:
            step_id = ckpt_dict["extra_state"]["step"]

        writer.add_scalar(
            "eval_reward/average_reward", aggregated_stats["reward"], step_id
        )

        metrics = {k: v for k, v in aggregated_stats.items() if k != "reward"}
        for k, v in metrics.items():
            writer.add_scalar(f"eval_metrics/{k}", v, step_id)

        self.envs.close()<|MERGE_RESOLUTION|>--- conflicted
+++ resolved
@@ -1036,20 +1036,14 @@
             n_envs = self.envs.num_envs
             for i in range(n_envs):
                 if (
-<<<<<<< HEAD
-                    next_episodes_info[i].scene_id,
-                    next_episodes_info[i].episode_id,
-                ) in stats_episodes:
-=======
                     ep_eval_count[
                         (
-                            next_episodes[i].scene_id,
-                            next_episodes[i].episode_id,
+                            next_episodes_info[i].scene_id,
+                            next_episodes_info[i].episode_id,
                         )
                     ]
                     == evals_per_ep
                 ):
->>>>>>> f9246fa1
                     envs_to_pause.append(i)
 
                 if len(self.config.VIDEO_OPTION) > 0:
@@ -1072,21 +1066,12 @@
                     )
                     current_episode_reward[i] = 0
                     k = (
-                        current_episodes[i].scene_id,
-                        current_episodes[i].episode_id,
+                        current_episodes_info[i].scene_id,
+                        current_episodes_info[i].episode_id,
                     )
                     ep_eval_count[k] += 1
                     # use scene_id + episode_id as unique id for storing stats
-<<<<<<< HEAD
-                    stats_episodes[
-                        (
-                            current_episodes_info[i].scene_id,
-                            current_episodes_info[i].episode_id,
-                        )
-                    ] = episode_stats
-=======
                     stats_episodes[(k, ep_eval_count[k])] = episode_stats
->>>>>>> f9246fa1
 
                     if len(self.config.VIDEO_OPTION) > 0:
                         generate_video(
